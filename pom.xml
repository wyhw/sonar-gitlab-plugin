--- conflicted
+++ resolved
@@ -16,12 +16,7 @@
     <packaging>sonar-plugin</packaging>
     <url>https://github.com/gabrie-allaigre/sonar-gitlab-plugin</url>
     <properties>
-<<<<<<< HEAD
-        <java-gitlab-api.version>1.6.0</java-gitlab-api.version>
-        <freemarker.version>2.3.23</freemarker.version>
-=======
         <java-gitlab-api.version>1.0.0</java-gitlab-api.version>
->>>>>>> 2e0096ef
 
         <license.mailto>gabriel.allaigre@talanlabs.com</license.mailto>
         <license.owner>Talanlabs</license.owner>
