/*
 * SonarQube :: GitLab Plugin
 * Copyright (C) 2016-2016 Talanlabs
 * gabriel.allaigre@talanlabs.com
 *
 * This program is free software; you can redistribute it and/or
 * modify it under the terms of the GNU Lesser General Public
 * License as published by the Free Software Foundation; either
 * version 3 of the License, or (at your option) any later version.
 *
 * This program is distributed in the hope that it will be useful,
 * but WITHOUT ANY WARRANTY; without even the implied warranty of
 * MERCHANTABILITY or FITNESS FOR A PARTICULAR PURPOSE.  See the GNU
 * Lesser General Public License for more details.
 *
 * You should have received a copy of the GNU Lesser General Public License
 * along with this program; if not, write to the Free Software Foundation,
 * Inc., 51 Franklin Street, Fifth Floor, Boston, MA  02110-1301, USA.
 */
package com.synaptix.sonar.plugins.gitlab;

import org.sonar.api.PropertyType;
import org.sonar.api.SonarPlugin;
import org.sonar.api.config.PropertyDefinition;
import org.sonar.api.resources.Qualifiers;

import java.util.ArrayList;
import java.util.Arrays;
import java.util.List;

public class GitLabPlugin extends SonarPlugin {

    public static final String GITLAB_URL = "sonar.gitlab.url";
    public static final String GITLAB_IGNORE_CERT = "sonar.gitlab.ignore_certificate";
    public static final String GITLAB_MAX_GLOBAL_ISSUES = "sonar.gitlab.max_global_issues";
    public static final String GITLAB_MAX_BLOCKER_ISSUES_GATE = "sonar.gitlab.max_blocker_issues_gate";
    public static final String GITLAB_MAX_CRITICAL_ISSUES_GATE = "sonar.gitlab.max_critical_issues_gate";
    public static final String GITLAB_MAX_MAJOR_ISSUES_GATE = "sonar.gitlab.max_major_issues_gate";
    public static final String GITLAB_MAX_MINOR_ISSUES_GATE = "sonar.gitlab.max_minor_issues_gate";
    public static final String GITLAB_MAX_INFO_ISSUES_GATE = "sonar.gitlab.max_info_issues_gate";
    public static final String GITLAB_USER_TOKEN = "sonar.gitlab.user_token";
    public static final String GITLAB_PROJECT_ID = "sonar.gitlab.project_id";
    public static final String GITLAB_COMMIT_SHA = "sonar.gitlab.commit_sha";
    public static final String GITLAB_REF_NAME = "sonar.gitlab.ref_name";
    public static final String GITLAB_IGNORE_FILE = "sonar.gitlab.ignore_file";
    public static final String GITLAB_GLOBAL_TEMPLATE = "sonar.gitlab.global_template";
    public static final String GITLAB_INLINE_TEMPLATE = "sonar.gitlab.inline_template";
    public static final String GITLAB_COMMENT_NO_ISSUE = "sonar.gitlab.comment_no_issue";

    public static final String CATEGORY = "gitlab";
    public static final String SUBCATEGORY = "reporting";

    private static List<PropertyDefinition> definitions() {
        return Arrays
<<<<<<< HEAD
                .asList(PropertyDefinition.builder(GITLAB_URL)
                          .name("GitLab url")
                          .description("URL to access GitLab.")
                          .category(CATEGORY)
                          .subCategory(SUBCATEGORY)
                          .defaultValue("https://gitlab.com")
                          .index(1)
                          .build(),
                        PropertyDefinition.builder(GITLAB_USER_TOKEN)
                          .name("GitLab User Token")
                          .description("GitLab user token is developer role.")
                          .category(CATEGORY)
                          .subCategory(SUBCATEGORY)
                          .index(2)
                          .build(),
                        PropertyDefinition.builder(GITLAB_MAX_GLOBAL_ISSUES)
                          .name("GitLab Max Global Issues")
                          .description("Max issues to show in global comment.")
                          .category(CATEGORY)
                          .subCategory(SUBCATEGORY)
                          .type(PropertyType.INTEGER)
                          .defaultValue(String.valueOf(10))
                          .index(3)
                          .build(),
                        PropertyDefinition.builder(GITLAB_PROJECT_ID)
                          .name("GitLab Project id")
                          .description("The unique id, path with namespace, name with namespace, web url, ssh url or http url of the current project that GitLab.")
                          .category(CATEGORY)
                          .subCategory(SUBCATEGORY)
                          .index(4)
                          .onlyOnQualifiers(Qualifiers.PROJECT)
                          .build(),
                        PropertyDefinition.builder(GITLAB_COMMIT_SHA)
                          .name("GitLab Commit SHA")
                          .description("The commit revision for which project is built.")
                          .category(CATEGORY)
                          .subCategory(SUBCATEGORY)
                          .index(5)
                          .hidden()
                          .build(),
                        PropertyDefinition.builder(GITLAB_REF_NAME)
                          .name("GitLab Ref Name")
                          .description("The commit revision for which project is built.")
                          .category(CATEGORY)
                          .subCategory(SUBCATEGORY)
                          .index(6)
                          .hidden()
                          .build(),
                        PropertyDefinition.builder(GITLAB_IGNORE_FILE)
                          .name("GitLab Ingore file")
                          .description("Ignore issues on files no modified by the commit")
                          .category(CATEGORY)
                          .subCategory(SUBCATEGORY)
                          .type(PropertyType.BOOLEAN)
                          .defaultValue(String.valueOf(false))
                          .index(7)
                          .hidden()
                          .build(),
                        PropertyDefinition.builder(GITLAB_MAX_BLOCKER_ISSUES_GATE)
                          .name("GitLab Max Blocker Issues Gate")
                          .description("Max blocker issues to make the status fail.")
                          .category(CATEGORY)
                          .subCategory(SUBCATEGORY)
                          .type(PropertyType.INTEGER)
                          .defaultValue(String.valueOf(0))
                          .onlyOnQualifiers(Qualifiers.PROJECT)
                          .index(8)
                          .build(),
                        PropertyDefinition.builder(GITLAB_MAX_CRITICAL_ISSUES_GATE)
                          .name("GitLab Max Critical Issues Gate")
                          .description("Max critical issues to make the status fail.")
                          .category(CATEGORY)
                          .subCategory(SUBCATEGORY)
                          .type(PropertyType.INTEGER)
                          .defaultValue(String.valueOf(0))
                          .onlyOnQualifiers(Qualifiers.PROJECT)
                          .index(9)
                          .build(),
                        PropertyDefinition.builder(GITLAB_MAX_MAJOR_ISSUES_GATE)
                          .name("GitLab Max Major Issues Gate")
                          .description("Max major issues to make the status fail.")
                          .category(CATEGORY)
                          .subCategory(SUBCATEGORY)
                          .type(PropertyType.INTEGER)
                          .defaultValue(String.valueOf(10))
                          .onlyOnQualifiers(Qualifiers.PROJECT)
                          .index(10)
                          .build(),
                        PropertyDefinition.builder(GITLAB_MAX_MINOR_ISSUES_GATE)
                          .name("GitLab Max Minor Issues Gate")
                          .description("Max minor issues to make the status fail.")
                          .category(CATEGORY)
                          .subCategory(SUBCATEGORY)
                          .type(PropertyType.INTEGER)
                          .defaultValue(String.valueOf(10))
                          .onlyOnQualifiers(Qualifiers.PROJECT)
                          .index(11)
                          .build(),
                        PropertyDefinition.builder(GITLAB_MAX_INFO_ISSUES_GATE)
                          .name("GitLab Max Info Issues Gate")
                          .description("Max info issues to make the status fail.")
                          .category(CATEGORY)
                          .subCategory(SUBCATEGORY)
                          .type(PropertyType.INTEGER)
                          .defaultValue(String.valueOf(10))
                          .onlyOnQualifiers(Qualifiers.PROJECT)
                          .index(12)
                          .build(),
                        PropertyDefinition.builder(GITLAB_COMMENT_NO_ISSUE)
                          .name("GitLab Comment when no new issue")
                          .description("Add a comment even when there is no new issue.")
                          .category(CATEGORY)
                          .subCategory(SUBCATEGORY)
                          .type(PropertyType.BOOLEAN)
                          .defaultValue(String.valueOf(false))
                          .index(13)
                          .build()
                        /*,
=======
                .asList(PropertyDefinition.builder(GITLAB_URL).name("GitLab URL").description("URL to access GitLab.").category(CATEGORY).subCategory(SUBCATEGORY).defaultValue("https://gitlab.com")
                                .index(1).build(), PropertyDefinition.builder(GITLAB_IGNORE_CERT).name("GitLab Ignore Certificate").description("Ignore Certificate for access GitLab.").category(CATEGORY)
                                .subCategory(SUBCATEGORY).type(PropertyType.BOOLEAN).defaultValue(String.valueOf(false)).index(2).build(),
                        PropertyDefinition.builder(GITLAB_USER_TOKEN).name("GitLab User Token").description("GitLab user token is developer role.").category(CATEGORY).subCategory(SUBCATEGORY).index(3)
                                .build(), PropertyDefinition.builder(GITLAB_MAX_GLOBAL_ISSUES).name("GitLab Max Global Issues").description("Max issues to show in global comment.").category(CATEGORY)
                                .subCategory(SUBCATEGORY).type(PropertyType.INTEGER).defaultValue(String.valueOf(10)).index(4).build(),
                        PropertyDefinition.builder(GITLAB_PROJECT_ID).name("GitLab Project id")
                                .description("The unique id, path with namespace, name with namespace, web url, ssh url or http url of the current project that GitLab.").category(CATEGORY)
                                .subCategory(SUBCATEGORY).index(5).onlyOnQualifiers(Qualifiers.PROJECT).build(),
                        PropertyDefinition.builder(GITLAB_COMMIT_SHA).name("GitLab Commit SHA").description("The commit revision for which project is built.").category(CATEGORY)
                                .subCategory(SUBCATEGORY).index(6).hidden().build(),
                        PropertyDefinition.builder(GITLAB_REF_NAME).name("GitLab Ref Name").description("The commit revision for which project is built.").category(CATEGORY).subCategory(SUBCATEGORY)
                                .index(7).hidden().build(),
                        PropertyDefinition.builder(GITLAB_IGNORE_FILE).name("GitLab Ingore file").description("Ignore issues on files no modified by the commit").category(CATEGORY)
                                .subCategory(SUBCATEGORY).type(PropertyType.BOOLEAN).defaultValue(String.valueOf(false)).index(7).hidden().build(),
                        PropertyDefinition.builder(GITLAB_COMMENT_NO_ISSUE).name("GitLab Comment when no new issue").description("Add a comment even when there is no new issue.").category(CATEGORY)
                                .subCategory(SUBCATEGORY).type(PropertyType.BOOLEAN).defaultValue(String.valueOf(false)).index(8).build()/*,
>>>>>>> 086cb8c2
                        PropertyDefinition.builder(GITLAB_GLOBAL_TEMPLATE).name("GitLab Global Template").description("Template for global comment in commit.").category(CATEGORY)
                                .subCategory(SUBCATEGORY).type(PropertyType.TEXT).index(8).build(),
                        PropertyDefinition.builder(GITLAB_INLINE_TEMPLATE).name("GitLab Inline Template").description("Template for inline comment in commit.").category(CATEGORY)
                                .subCategory(SUBCATEGORY).type(PropertyType.TEXT).index(9).build()*/
                        );
    }

    @Override
    public List getExtensions() {
        List extensions = new ArrayList();
        extensions.addAll(Arrays.asList(CommitIssuePostJob.class, GitLabPluginConfiguration.class, CommitProjectBuilder.class, CommitFacade.class, InputFileCacheSensor.class, InputFileCache.class,
                MarkDownUtils.class));
        extensions.addAll(definitions());
        return extensions;
    }
}<|MERGE_RESOLUTION|>--- conflicted
+++ resolved
@@ -52,7 +52,6 @@
 
     private static List<PropertyDefinition> definitions() {
         return Arrays
-<<<<<<< HEAD
                 .asList(PropertyDefinition.builder(GITLAB_URL)
                           .name("GitLab url")
                           .description("URL to access GitLab.")
@@ -171,7 +170,7 @@
                           .index(13)
                           .build()
                         /*,
-=======
+
                 .asList(PropertyDefinition.builder(GITLAB_URL).name("GitLab URL").description("URL to access GitLab.").category(CATEGORY).subCategory(SUBCATEGORY).defaultValue("https://gitlab.com")
                                 .index(1).build(), PropertyDefinition.builder(GITLAB_IGNORE_CERT).name("GitLab Ignore Certificate").description("Ignore Certificate for access GitLab.").category(CATEGORY)
                                 .subCategory(SUBCATEGORY).type(PropertyType.BOOLEAN).defaultValue(String.valueOf(false)).index(2).build(),
@@ -188,8 +187,7 @@
                         PropertyDefinition.builder(GITLAB_IGNORE_FILE).name("GitLab Ingore file").description("Ignore issues on files no modified by the commit").category(CATEGORY)
                                 .subCategory(SUBCATEGORY).type(PropertyType.BOOLEAN).defaultValue(String.valueOf(false)).index(7).hidden().build(),
                         PropertyDefinition.builder(GITLAB_COMMENT_NO_ISSUE).name("GitLab Comment when no new issue").description("Add a comment even when there is no new issue.").category(CATEGORY)
-                                .subCategory(SUBCATEGORY).type(PropertyType.BOOLEAN).defaultValue(String.valueOf(false)).index(8).build()/*,
->>>>>>> 086cb8c2
+                                .subCategory(SUBCATEGORY).type(PropertyType.BOOLEAN).defaultValue(String.valueOf(false)).index(8).build(),
                         PropertyDefinition.builder(GITLAB_GLOBAL_TEMPLATE).name("GitLab Global Template").description("Template for global comment in commit.").category(CATEGORY)
                                 .subCategory(SUBCATEGORY).type(PropertyType.TEXT).index(8).build(),
                         PropertyDefinition.builder(GITLAB_INLINE_TEMPLATE).name("GitLab Inline Template").description("Template for inline comment in commit.").category(CATEGORY)
